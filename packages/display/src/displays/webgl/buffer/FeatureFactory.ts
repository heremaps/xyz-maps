--- conflicted
+++ resolved
@@ -393,8 +393,8 @@
                     // vertex = group.data.vertex;
                     vertex = aPosition.data;
 
-<<<<<<< HEAD
                     // const collide = style.collide;
+                    const {dpr} = this;
 
                     const cx = tile.lon2x(coordinates[0], tileSize);
                     const cy = tile.lat2y(coordinates[1], tileSize);
@@ -432,30 +432,10 @@
                             // tile,
                             // !collide ? this.tileCollision : false,
                             // tileSize,
-                            offsetX,
-                            offsetY
+                            offsetX * dpr,
+                            offsetY * dpr
                         );
                     }
-=======
-                    const collision = style.collide;
-                    const {dpr} = this;
-
-                    addText(
-                        text,
-                        groupBuffer.attributes.a_point.data,
-                        vertex,
-                        groupBuffer.attributes.a_texcoord.data,
-                        coordinates,
-                        glyphs,
-                        tile,
-                        collision == UNDEF
-                            ? true
-                            : collision,
-                        tileSize,
-                        offsetX * dpr,
-                        offsetY * dpr
-                    );
->>>>>>> 00736373
                 } else {
                     if (type == 'Icon') {
                         let src = getValue('src', style, feature, level);
