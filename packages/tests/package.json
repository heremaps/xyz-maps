{
  "name": "@here/xyz-maps-test",
  "version": "0.10.0",
  "description": "Tests for XYZ editor.",
  "author": {
    "name": "HERE Europe B.V.",
    "url": "https://here.com"
  },
  "license": "Apache-2.0",
  "repository": {
    "type": "git",
    "url": "https://github.com/heremaps/xyz-editor.git",
    "directory": "packages/tests"
  },
  "private": true,
  "scripts": {
    "build": "node build.js --buildTests",
    "watch": "node build.js --buildTestsWatch",
    "test": "node build.js --test",
    "start-localhub": "node build.js --localHub",
    "stop-localhub": "node build.js --localHub --kill"
  },
  "devDependencies": {
<<<<<<< HEAD
    "@rollup/plugin-json": "^4.0.0",
    "@rollup/plugin-node-resolve": "^6.0.0",
    "@rollup/plugin-typescript": "^2.1.0",
    "@rollup/plugin-virtual": "^2.0.0",
    "@types/chai": "^4.1.7",
    "@types/mocha": "^5.2.5",
=======
    "@rollup/plugin-json": "^4.0.2",
    "@rollup/plugin-node-resolve": "^7.1.1",
    "@rollup/plugin-typescript": "^3.0.0",
    "@rollup/plugin-virtual": "^2.0.1",
    "@types/chai": "^4.2.10",
    "@types/mocha": "^7.0.2",
>>>>>>> ace41fa5
    "chai": "~4.2.0",
    "chai-almost": "^1.0.1",
    "cross-spawn": "^7.0.0",
    "karma": "^4.4.1",
    "karma-chai": "^0.1.0",
    "karma-chrome-launcher": "^3.1.0",
    "karma-firefox-launcher": "^1.3.0",
    "karma-json-reporter": "^1.2.1",
    "karma-mocha": "^1.3.0",
    "mkdirp": "~1.0.3",
    "mocha": "~7.1.0",
    "rimraf": "~3.0.2",
    "rollup": "^1.32.0",
    "rollup-plugin-copy": "^3.3.0",
    "rollup-plugin-delete": "^1.2.0",
    "rollup-plugin-glob-import": "^0.4.5",
<<<<<<< HEAD
    "rollup-plugin-postcss": "^2.0.3",
    "typescript": "^3.7.5",
    "yargs": "^10.0.3"
=======
    "rollup-plugin-postcss": "^2.2.0",
    "typescript": "^3.8.3",
    "tslib": "^1.11.1",
    "yargs": "^15.1.0"
>>>>>>> ace41fa5
  }
}<|MERGE_RESOLUTION|>--- conflicted
+++ resolved
@@ -21,21 +21,12 @@
     "stop-localhub": "node build.js --localHub --kill"
   },
   "devDependencies": {
-<<<<<<< HEAD
-    "@rollup/plugin-json": "^4.0.0",
-    "@rollup/plugin-node-resolve": "^6.0.0",
-    "@rollup/plugin-typescript": "^2.1.0",
-    "@rollup/plugin-virtual": "^2.0.0",
-    "@types/chai": "^4.1.7",
-    "@types/mocha": "^5.2.5",
-=======
     "@rollup/plugin-json": "^4.0.2",
     "@rollup/plugin-node-resolve": "^7.1.1",
     "@rollup/plugin-typescript": "^3.0.0",
     "@rollup/plugin-virtual": "^2.0.1",
     "@types/chai": "^4.2.10",
     "@types/mocha": "^7.0.2",
->>>>>>> ace41fa5
     "chai": "~4.2.0",
     "chai-almost": "^1.0.1",
     "cross-spawn": "^7.0.0",
@@ -52,15 +43,9 @@
     "rollup-plugin-copy": "^3.3.0",
     "rollup-plugin-delete": "^1.2.0",
     "rollup-plugin-glob-import": "^0.4.5",
-<<<<<<< HEAD
-    "rollup-plugin-postcss": "^2.0.3",
-    "typescript": "^3.7.5",
-    "yargs": "^10.0.3"
-=======
     "rollup-plugin-postcss": "^2.2.0",
     "typescript": "^3.8.3",
     "tslib": "^1.11.1",
     "yargs": "^15.1.0"
->>>>>>> ace41fa5
   }
 }